--- conflicted
+++ resolved
@@ -382,15 +382,6 @@
                         continue;
                     }
                 }
-<<<<<<< HEAD
-                Path absolute = mapped.toAbsolutePath();
-                logger_.log(this, "Creating " + absolute, Logger.Level.FINE);
-                // We take advantage of FileChannel for its capability to be interrupted
-                try {
-                    try (FileChannel channel = FileChannel.open(absolute,
-                            StandardOpenOption.WRITE, StandardOpenOption.CREATE,
-                            StandardOpenOption.TRUNCATE_EXISTING)) {
-=======
 
                 if (dryRun_) {
                     logger_.log(this, "[DRY RUN] Creating " + absolute, Level.FINE);
@@ -404,9 +395,9 @@
                     }
                     logger_.log(this, "Creating " + absolute, Level.FINE);
                     // We take advantage of FileChannel for its capability to be interrupted
-                    try (FileChannel channel = FileChannel.open(
-                            absolute, StandardOpenOption.WRITE, StandardOpenOption.CREATE)) {
->>>>>>> 91a162af
+                    try (FileChannel channel = FileChannel.open(absolute,
+                            StandardOpenOption.WRITE, StandardOpenOption.CREATE,
+                            StandardOpenOption.TRUNCATE_EXISTING)) {
                         channel.write(ByteBuffer.wrap(out.buffer(), 0, out.size()));
                     } catch (IOException e) {
                         logger_.log(this, "Failed to create " + absolute, Level.WARN);
